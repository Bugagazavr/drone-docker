--- conflicted
+++ resolved
@@ -3,7 +3,6 @@
 import (
 	"fmt"
 	"io/ioutil"
-	"net/url"
 	"os"
 	"os/exec"
 	"path/filepath"
@@ -13,17 +12,11 @@
 	"github.com/drone/drone-plugin-go/plugin"
 )
 
-<<<<<<< HEAD
-type Archive struct {
-	File string   `json:"file"`
-	Tag  StrSlice `json:"tag"`
-=======
 type Save struct {
 	// Absolute or relative path
-	File string   `json:"destination"`
+	File string `json:"destination"`
 	// Only save specified tags (optional)
-	Tags  StrSlice `json:"tag"`
->>>>>>> 0b2faea1
+	Tags StrSlice `json:"tag"`
 }
 
 type Docker struct {
@@ -38,7 +31,6 @@
 	Repo     string   `json:"repo"`
 	Tag      StrSlice `json:"tag"`
 	File     string   `json:"file"`
-	Cert     string   `json:"cert"`
 	Context  string   `json:"context"`
 	Dns      []string `json:"dns"`
 	Load     string   `json:"load"`
@@ -78,39 +70,16 @@
 	if vargs.Tag.Len() == 0 {
 		vargs.Tag = StrSlice{[]string{"latest"}}
 	}
-<<<<<<< HEAD
-	// Archive file can be both a relative or absolute path
-	if len(vargs.Archive.File) != 0 {
-		if !filepath.IsAbs(vargs.Archive.File) {
-			vargs.Archive.File = filepath.Join(workspace.Path, vargs.Archive.File)
-=======
 	// Get absolute path for 'save' file
 	if len(vargs.Save.File) != 0 {
-		if ! filepath.IsAbs(vargs.Save.File) {
+		if !filepath.IsAbs(vargs.Save.File) {
 			vargs.Save.File = filepath.Join(workspace.Path, vargs.Save.File)
 		}
 	}
 	// Get absolute path for 'load' file
 	if len(vargs.Load) != 0 {
-		if ! filepath.IsAbs(vargs.Load) {
+		if !filepath.IsAbs(vargs.Load) {
 			vargs.Load = filepath.Join(workspace.Path, vargs.Load)
->>>>>>> 0b2faea1
-		}
-	}
-
-	// install the cert if provided
-	if len(vargs.Cert) != 0 {
-		uri, err := url.Parse(vargs.Registry)
-		if err != nil {
-			fmt.Println(err)
-			os.Exit(0)
-		}
-		os.MkdirAll(filepath.Join("/etc/docker/certs.d/", uri.Host), 0711)
-		err = ioutil.WriteFile(filepath.Join("/etc/docker/certs.d/", uri.Host, "ca.crt"),
-			[]byte(vargs.Cert), 0644)
-		if err != nil {
-			fmt.Println(err)
-			os.Exit(0)
 		}
 	}
 
